--- conflicted
+++ resolved
@@ -1,4 +1,4 @@
- /*
+/*
  * SysFSGPIO.hpp
  *
  * A Linux SysFS GPIO abstraction for C++
@@ -91,47 +91,37 @@
 class SysFSGPIO: public Runnable
 {
 public:
-<<<<<<< HEAD
+	// Having to make a default constructor- if you want to use SharedReference,
+	// you HAVE to.  (SIGH...)
+	SysFSGPIO();
+
 	// In/Out constructor without an event callback for input...
 	SysFSGPIO(uint16_t id, Direction direction, bool useActiveLow = false);
 
 	// In constructor with an event callback for input...  Destructor **MUST** unwind the
 	// callback thread when it's this case...
 	SysFSGPIO(uint16_t id, Edge edge, CallbackFunction callback, bool useActiveLow = false);
-=======
-    // Having to make a default constructor- if you want to use SharedReference,
-    // you HAVE to.  (SIGH...)
-    SysFSGPIO();
 
-    // In/Out constructor without an event callback for input...
-    SysFSGPIO(uint16_t id, Direction direction);
->>>>>>> f599ca2f
+	// Destructor...should correctly unwind unless something catastrophic happens...
+	virtual ~SysFSGPIO();
 
-    // In constructor with an event callback for input...  Destructor **MUST** unwind the
-    // callback thread when it's this case...
-    SysFSGPIO(uint16_t id, Edge edge, CallbackFunction callback);
+	// Get my value...if a callback is set on us, we return INVALID.
+	// (You're supposed to use the callback's return... )
+	Value getValue(void);
 
-    // Destructor...should correctly unwind unless something catastrophic happens...
-    virtual ~SysFSGPIO();
+	// Set my value...returns value or invalid...
+	Value setValue(Value value);
 
-    // Get my value...if a callback is set on us, we return INVALID.
-    // (You're supposed to use the callback's return... )
-    Value getValue(void);
-
-    // Set my value...returns value or invalid...
-    Value setValue(Value value);
-
-    // Get my ID...
-    uint16_t getID(void) { return _id; }
+	// Get my ID...
+	uint16_t getID(void) { return _id; }
 
 protected:
-    virtual void run(void);
+	virtual void run(void);
 
 private:
-    // The generic path into the sysfs GPIO class edge...
-    static const string  _sysfsPath;
+	// The generic path into the sysfs GPIO class edge...
+	static const string  _sysfsPath;
 
-<<<<<<< HEAD
 	// MY GPIO's internal params...
 	uint16_t 				_id;			// What's the GPIO number for this object?
 	string					_id_str;		// String version of the GPIO number...
@@ -140,24 +130,15 @@
 	CallbackFunction		_callback;		// Did we have a callback set on us?
 	int						_fd;			// Is there an FD opened against this GPIO?
 	bool					_activeLow;		// Are we set active low?
-=======
-    // MY GPIO's internal params...
-    uint16_t 				_id;			// What's the GPIO number for this object?
-    string					_id_str;		// String version of the GPIO number...
-    Direction   			_direction;		// What direction was set on init?
-    Edge					_edge;			// What (optional) edge was set on init?
-    CallbackFunction		_callback;		// Did we have a callback set on us?
-    int						_fd;			// Is there an FD opened against this GPIO?
->>>>>>> f599ca2f
 
-    // Export out GPIO...
-    void exportGPIO(void);
+	// Export out GPIO...
+	void exportGPIO(void);
 
-    // Unexport the GPIO
-    void unexportGPIO(void);
+	// Unexport the GPIO
+	void unexportGPIO(void);
 
-    // Quick, NASTY way to check if a path exists...
-    bool PathExists( const std::string &Pathname ) { return access( Pathname.c_str(), 0 ) == 0;	};
+	// Quick, NASTY way to check if a path exists...
+	bool PathExists( const std::string &Pathname ) { return access( Pathname.c_str(), 0 ) == 0;	};
 };
 
 #endif // #if defined(__linux__)
