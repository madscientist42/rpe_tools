 /*
 * SysFSGPIO.cpp
 *
 * A Linux SysFS GPIO abstraction for C++
 *
 * This *requires* a 2011 C++ standard compliant compiler to compile and work.
 *
 * Copyright (c) 2018 Frank C. Earl
 * All Rights Reserved.
 *
 * Redistribution and use in source and binary forms, with or without
 * modification, are permitted provided the following conditions are met:
 *
 * 1. Redistributions of source code must retain the above copyright notice,
 *    this list of conditions, and the following disclaimer.  You may add your
 *    own copyright notice relative to your modifications, but you cannot claim
 *    the code herein as solely your own.
 *
 * 2. Binary redistributions must reproduce the above copyright notice, either
 *    in the initial output of the derived application, a "help" screen, or in
 *    the documentation that accompanies the same.
 *
 * 3. Neither the name of the copyright holder nor the names of this software's
 *    contributors may be used to endorse or promote products derived from this
 *    software without specific prior written permission.  Compliance with
 *    condition 2 does not constitute a violation of this condition.
 *
 * THIS SOFTWARE IS PROVIDED BY THE COPYRIGHT HOLDERS AND CONTRIBUTORS "AS IS"
 * AND ANY EXPRESS OR IMPLIED WARRANTIES, INCLUDING, BUT NOT LIMITED TO, THE
 * IMPLIED WARRANTIES OF MERCHANTABILITY AND FITNESS FOR A PARTICULAR PURPOSE ARE
 * SPECIFICALLY DISCLAIMED. IN NO EVENT SHALL THE COPYRIGHT HOLDER OR
 * CONTRIBUTORS BE LIABLE FOR ANY DIRECT, INDIRECT, INCIDENTAL, SPECIAL,
 * EXEMPLARY, OR CONSEQUENTIAL DAMAGES (INCLUDING, BUT NOT LIMITED TO,
 * PROCUREMENT OF SUBSTITUTE GOODS OR SERVICES; LOSS OF USE, DATA, OR PROFITS;
 * OR BUSINESS INTERRUPTION) HOWEVER CAUSED AND ON ANY THEORY OF LIABILITY,
 * WHETHER IN CONTRACT, STRICT LIABILITY, OR TORT (INCLUDING NEGLIGENCE OR
 * OTHERWISE) ARISING IN ANY WAY OUT OF THE USE OF THIS SOFTWARE, EVEN IF ADVISED
 * OF THE POSSIBILITY OF SUCH DAMAGE.
 *
 */

#include <unistd.h>
#include <string.h>
#include <sys/fcntl.h>
#include <sys/poll.h>
#include <sys/stat.h>


#include <iostream>
#include <fstream>
#include <stdexcept>

#include <string>
using std::string;

#include <SysFSGPIO.hpp>


const std::string SysFSGPIO::_sysfsPath("/sys/class/gpio/");

const ssize_t MAX_BUF = 2;

<<<<<<< HEAD
SysFSGPIO::SysFSGPIO(uint16_t id, Direction direction, bool useActiveLow) :
=======
SysFSGPIO::SysFSGPIO() :
		_id(0),
		_id_str(""),
		_direction(Direction::NO_DIR),
		_edge(Edge::NONE),
		_fd(-1)
{
}

SysFSGPIO::SysFSGPIO(uint16_t id, Direction direction) :
>>>>>>> f599ca2f
		_id(id),
		_id_str(std::to_string(id)),
		_direction(direction),
		_edge(Edge::NONE),
		_fd(-1),
		_activeLow(useActiveLow)
{
	// Simple.  Export out the GPIO with the specified direction...  There's few cleanups to be done...
	exportGPIO();
}

SysFSGPIO::SysFSGPIO(uint16_t id, Edge edge, CallbackFunction callback, bool useActiveLow) :
		_id(id),
		_id_str(std::to_string(id)),
		_direction(Direction::IN),
		_edge(edge),
		_fd(-1),
		_callback(callback),
		_activeLow(useActiveLow)
{
	char buf[MAX_BUF];

	if (_edge == Edge::NONE)
	{
		// You can't exactly make a callback against NO edge...  X-D
		throw std::runtime_error("Unable to set callback without an EDGE");
	}

	// Now, init the GPIO accordingly...
	exportGPIO();

	//attempt to set edge detection
	{
		std::ofstream sysfs_edge(_sysfsPath + "gpio" + _id_str + "/edge", std::ofstream::app);
		if( !sysfs_edge.is_open() )
		{
			throw std::runtime_error("Unable to set edge behavior for GPIO " + _id_str + ".");
		}
		switch(_edge)
		{
		case Edge::RISING :
			sysfs_edge << "rising";
			break;

		case Edge::FALLING :
			sysfs_edge << "falling";
			break;

		case Edge::BOTH :
			sysfs_edge << "both";
			break;
		}
		sysfs_edge.close();
	}

	// Attempt to get our FD set up for poll();
	if (!PathExists(_sysfsPath + "gpio" + _id_str + "/value"))
	{
		throw std::runtime_error("Unable to open GPIO " + _id_str + "'s value for callback");
	}

	// Can't really gracefully get a file descriptor (REQUIRED) out of an iostream...so...
	const std::string path(_sysfsPath + "gpio" + _id_str + "/value");
	_fd = open(path.c_str(), O_RDONLY | O_NONBLOCK); // closed in destructor
	if( _fd < 0 )
	{
		perror("open");
		throw std::runtime_error("Unable to open GPIO " + _id_str + "'s value for callback");
	}

	// Now that we've got a file descriptor in hand, let's burn the initial value out of
	// it...
	ssize_t nbytes = read(_fd, buf, MAX_BUF);
	if( nbytes != MAX_BUF )
	{
		if( nbytes < 0 )
		{
			perror("SysFSGPIO()");
		}
	}

	// Now that we have GPIO-age...start the thread!
	start();
}

SysFSGPIO::~SysFSGPIO()
{
	if (isRunning())
	{
		// Thread's running...kill it...
		stop();
	}

	if (_fd > -1)
	{
		// Have a file descriptor...close it.
		close(_fd);
	}

	// Have a GPIO we've exported...unexport...
	unexportGPIO();
}

void SysFSGPIO::exportGPIO(void)
{
	// We're going to check for the presence of /sys/class/gpio...
    if( !PathExists(_sysfsPath) )
    {
       throw std::runtime_error(_sysfsPath + " does not exist.");
    }

    // We're not going to be fancy...either this works right or we throw an exception
    // indicating that we couldn't get the GPIO generated- and we CAN ask that question
    // quicker than trying to guess whether we have a valid GPIO ID in hand....
    // attempt to export
	{
		std::ofstream sysfs_export(_sysfsPath + "export", std::ofstream::app);
		if( !sysfs_export.is_open() )
		{
			throw std::runtime_error("Unable to export GPIO " + _id_str);
		}
		sysfs_export << _id_str;
		sysfs_export.close();

		// Now, double-check it got MADE...
		if (!PathExists(_sysfsPath + "gpio" + _id_str))
		{
			throw std::runtime_error("Unable to export GPIO(2) " + _id_str);
		}
	}

    //attempt to set direction
    {
		std::ofstream sysfs_direction(_sysfsPath + "gpio" + _id_str + "/direction", std::ofstream::app);
		if( !sysfs_direction.is_open() )
		{
			throw std::runtime_error("Unable to set direction for GPIO " + _id_str);
		}
		switch(_direction)
		{
		case Direction::IN :
			sysfs_direction << "in";
			break;

		case Direction::OUT :
			sysfs_direction << "out";
			break;
		}
		sysfs_direction.close();
    }

    // Attempt to set active low - Some things we want signal high to be "off" (Like LEDs)
    {
       std::ofstream sysfs_activelow(_sysfsPath + "gpio" + _id_str + "/active_low", std::ofstream::app);
       if( !sysfs_activelow.is_open() )
       {
          throw std::runtime_error("Unable to clear active_low for GPIO " + _id_str);
       }
       if (_activeLow)
       {
    	   sysfs_activelow << "1";
       }
       else
       {
    	   sysfs_activelow << "0";
       }
       sysfs_activelow.close();
    }

    // Initially set the value to low on the line to start inbound or to clear the value on
    // outbound...set it "off"...
	{
		std::ofstream sysfs_value(_sysfsPath + "gpio" + _id_str + "/value", std::ofstream::app);
		if( !sysfs_value.is_open() )
		{
			throw std::runtime_error("Unable to initialize value for GPIO " + _id_str);
		}
		sysfs_value << "0";
		sysfs_value.close();
	}
}


void SysFSGPIO::unexportGPIO(void)
{
	{
		std::ofstream sysfs_export(_sysfsPath + "unexport", std::ofstream::app);
		if( !sysfs_export.is_open() )
		{
			throw std::runtime_error("Unable to unexport GPIO " + _id_str);
		}
		sysfs_export << _id_str;
		sysfs_export.close();
	}
}

Value SysFSGPIO::getValue(void)
{
	// Presume we're operating outside of parameters...  This would be if the GPIO is set
	// to READ and for Callbacks.  If so, you're not supposed to read the GPIO line via
	// getValue() (It's handed to you in the callback...)
	Value retVal = Value::INVALID;
	if ((_edge == Edge::NONE) && (_direction != Direction::NO_DIR))
	{
		// Edge has to be NONE if it's a valid mode for us...
		std::ifstream sysfs_value(_sysfsPath + "gpio" + _id_str + "/value");
		if( !sysfs_value.is_open() )
		{
			throw std::runtime_error("Unable to get value for GPIO " + _id_str);
		}

		char value = sysfs_value.get();
		if( !sysfs_value.good() )
		{
			throw std::runtime_error("Unable to get value for GPIO " + _id_str);
		}

		switch(value)
		{
		case '0':
			retVal = Value::LOW;
			break;

		case '1':
			retVal = Value::HIGH;
			break;

		default:
			// Do Nothing...
			break;
		}
	}

	return retVal;
}

Value SysFSGPIO::setValue(Value value)
{
	// Presume we're operating outside of parameters...  This would be if the GPIO is set
	// to READ and for Callbacks.  If so, you're not supposed to read the GPIO line via
	// getValue() (It's handed to you in the callback...) or set the value...  We return
	// what we attempted to set if it's good...
	Value retVal = Value::INVALID;

	if ((_edge == Edge::NONE) && (_direction != Direction::NO_DIR))
	{
		// Edge has to be NONE if it's a valid mode for us...
		retVal = value;

		// While setting an Input doesn't make any sense, NORMALLY, we want to
		// allow the user to clear state and have it set itself again, so, we
		// allow this for anything other than the ABOVE condition...
		std::ofstream sysfs_value(_sysfsPath + "gpio" + _id_str + "/value", std::ofstream::app);
		if( !sysfs_value.is_open() )
		{
		  throw std::runtime_error("Unable to set value for GPIO " + _id_str);
		}
		switch(value)
		{
		case Value::LOW :
			sysfs_value << "0";
			break;

		case Value::HIGH :
			sysfs_value << "1";
			break;
		}
		sysfs_value.close();
	}

	return retVal;
}


// Dogsbody for the callback engine...
void SysFSGPIO::run(void)
{
	char buf[MAX_BUF];
	struct pollfd fdset[1];

	memset((void*)fdset, 0, sizeof(fdset));

	fdset[0].fd     = _fd;
	fdset[0].events = POLLPRI;

	// Presume it's all properly set up and we're going to go live with callbacks...
	while (_run)
	{
		// Set up a poll() call...  We're going to be setting timeouts (1 second) on this
		// so we don't have to do idiot things to allow the thread to be breakable.
		if( 1 == poll(fdset, 2, 1000) )
		{
			if(fdset[0].revents & POLLPRI)
			{
				// Got a new value to absorb...
				lseek(fdset[0].fd, 0, SEEK_SET);
				ssize_t nbytes = read(fdset[0].fd, buf, MAX_BUF);
				if( nbytes != MAX_BUF ) // See comment above
				{
					if( nbytes < 0 )
					{
						perror("SysFSGPIO::run()");
					}
					throw std::runtime_error("GPIO " + _id_str + " SysFSGPIO::run() badness...");
				}

				// Figure out what it is...
				Value val;
				switch (buf[0])
				{
				case '0' :
					val = Value::LOW;
					break;

				case '1' :
					val = Value::HIGH;
					break;

				default :
					val = Value::INVALID;
					break;
				}

				// Call our callback function with the value.  Call-ee MUST return.
				_callback(val);
			}
		}
	}
}<|MERGE_RESOLUTION|>--- conflicted
+++ resolved
@@ -60,20 +60,18 @@
 
 const ssize_t MAX_BUF = 2;
 
-<<<<<<< HEAD
-SysFSGPIO::SysFSGPIO(uint16_t id, Direction direction, bool useActiveLow) :
-=======
+
 SysFSGPIO::SysFSGPIO() :
 		_id(0),
 		_id_str(""),
 		_direction(Direction::NO_DIR),
 		_edge(Edge::NONE),
-		_fd(-1)
-{
-}
-
-SysFSGPIO::SysFSGPIO(uint16_t id, Direction direction) :
->>>>>>> f599ca2f
+		_fd(-1),
+		_activeLow(false)
+{
+}
+
+SysFSGPIO::SysFSGPIO(uint16_t id, Direction direction, bool useActiveLow) :
 		_id(id),
 		_id_str(std::to_string(id)),
 		_direction(direction),
